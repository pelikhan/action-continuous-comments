--- conflicted
+++ resolved
@@ -20,13 +20,8 @@
 You should pretify your code before and after running this script to normalize the formatting.
 `,
   cache: true,
-<<<<<<< HEAD
-  accept: ".ts,.mts,.tsx,.mtsx,.cts,.py,.cs,.c,.h",
-  files: "**/*.{ts,mts,tsx,mtsx,cts,py,cs,c,h}",
-=======
-  accept: ".ts,.mts,.tsx,.mtsx,.cts,.py,.cs,.java",
-  files: "**/*.{ts,mts,tsx,mtsx,cts,py,cs,java}",
->>>>>>> eedd3676
+  accept: ".ts,.mts,.tsx,.mtsx,.cts,.py,.cs,.java,.h",
+  files: "**/*.{ts,mts,tsx,mtsx,cts,py,cs,java,h}",
   branding: {
     color: "yellow",
     icon: "filter",
@@ -167,13 +162,10 @@
     return typescriptOps;
   } else if (language === "csharp") {
     return csharpOps;
-<<<<<<< HEAD
+  } else if (language === "java") {
+    return javaOps;
   } else if (language === "c") {
     return cOps;
-=======
-  } else if (language === "java") {
-    return javaOps;
->>>>>>> eedd3676
   } else {
     cancel(`unsupported language: ${language}`);
   }
@@ -448,13 +440,8 @@
               system: [
                 "system.technical",
                 langOps.getLanguageSystemPromptName(),
-<<<<<<< HEAD
-              ],
-            },
-=======
               ].filter(Boolean),
             }
->>>>>>> eedd3676
           );
 
     fileStats.judge += judgeRes.usage?.total || 0;
@@ -534,14 +521,11 @@
   return file.filename.endsWith(".py")
     ? "python"
     : file.filename.endsWith(".cs") || file.filename.endsWith(".csx")
-      ? "csharp"
-<<<<<<< HEAD
-      : file.filename.endsWith(".c") || file.filename.endsWith(".h")
-        ? "c"
-=======
+        ? "csharp"
       : file.filename.endsWith(".java")
         ? "java"
->>>>>>> eedd3676
+          : file.filename.endsWith(".c") || file.filename.endsWith(".h")
+        ? "c"
         : "typescript";
 }
 
