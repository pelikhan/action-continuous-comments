name: Continuous Integration
on:
  workflow_dispatch:
  pull_request:
    branches:
      - main
permissions:
  contents: read
  pull-requests: write
  models: read
jobs:
  test:
    runs-on: ubuntu-latest
    steps:
      - uses: actions/checkout@v4
      - uses: actions/setup-node@v4
        with:
          cache: npm
      - run: npm ci
      - run: npm test
  test-action:
    needs: test
    runs-on: ubuntu-latest
    steps:
      # Cache the generated model requests made by GenAIScript
      #
      # A new cache is created for each run to ensure that the latest model requests are used,
      # but previous caches can be restored and reused if availble.
      - uses: actions/cache@v4
        with:
          path: .genaiscript/cache/**
          key: genaiscript-${{ github.run_id }}
          restore-keys: |
            genaiscript-
      - uses: actions/checkout@v4
      - uses: actions/cache@v4
        with:
          path: .genaiscript/cache
          key: genaiscript-${{ runner.os }}-${{ hashFiles('.genaiscript/cache/**') }}
      - name: Generate missing documentation
        uses: ./
        with:
          dry_run: true
<<<<<<< HEAD
          github_token: ${{ secrets.GITHUB_TOKEN }}
=======
          debug: true
          model: github:openai/gpt-4o
          github_token: ${{ secrets.GITHUB_TOKEN }}
          github_issue: ${{ github.event.pull_request.number }}
>>>>>>> b55a23df
<|MERGE_RESOLUTION|>--- conflicted
+++ resolved
@@ -37,15 +37,10 @@
         with:
           path: .genaiscript/cache
           key: genaiscript-${{ runner.os }}-${{ hashFiles('.genaiscript/cache/**') }}
-      - name: Generate missing documentation
+      - name: Generate comments
         uses: ./
         with:
           dry_run: true
-<<<<<<< HEAD
-          github_token: ${{ secrets.GITHUB_TOKEN }}
-=======
           debug: true
           model: github:openai/gpt-4o
-          github_token: ${{ secrets.GITHUB_TOKEN }}
-          github_issue: ${{ github.event.pull_request.number }}
->>>>>>> b55a23df
+          github_token: ${{ secrets.GITHUB_TOKEN }}